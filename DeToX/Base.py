--- conflicted
+++ resolved
@@ -1,10 +1,6 @@
 import os
 import time
 import atexit
-<<<<<<< HEAD
-=======
-import tables
->>>>>>> 6503ee9e
 import warnings
 import threading
 from pathlib import Path
@@ -23,10 +19,7 @@
 from .Calibration import TobiiCalibrationSession, MouseCalibrationSession
 from .Utils import NicePrint
 
-<<<<<<< HEAD
-
-=======
->>>>>>> 6503ee9e
+
 class ETracker:
     """
     Tobii controller for infant research.
@@ -52,10 +45,6 @@
     The TobiiController class is designed to be easy to use and provides a
     minimal interface for the user to interact with the Tobii Pro SDK.
     """
-<<<<<<< HEAD
-=======
-
->>>>>>> 6503ee9e
 
     _simulation_settings = {
         'framerate': 120,  # Default to Tobii Pro Spectrum rate
@@ -64,7 +53,6 @@
     # --- Core Lifecycle Methods ---
 
     def __init__(self, win, id=0, simulate=False):
-<<<<<<< HEAD
         """
         Initializes the ETracker controller.
 
@@ -124,30 +112,6 @@
 
         # --- Setup based on Mode (Real vs. Simulation) ---
         # Configure the controller for either a real eyetracker or simulation.
-=======
-
-        self.experiment_clock = core.Clock()
-
-        self.eyetracker_id = id
-        self.win = win
-        self.simulate = simulate
-
-        self._stop_simulation = None
-        self._simulation_thread = None
-        self.fps = None
-
-        self.gaze_data = deque()
-        self.event_data = deque()
-        self.recording = False
-
-        # Initial timestamp
-        self.first_timestamp = None
-
-        # Gaze contingent deque
-        self.gaze_contingent_buffer = None
-
-        # Configure the environment based on simulation mode
->>>>>>> 6503ee9e
         if self.simulate:
             # In simulation mode, use the mouse as the input device.
             self.mouse = event.Mouse(win=self.win)
@@ -223,17 +187,11 @@
         """
         # --- Handle Simulation Mode ---
         if self.simulate:
-<<<<<<< HEAD
             # Set the simulated frames per second (fps) if not already set.
             if self.fps is None:
                 self.fps = self._simulation_settings['framerate']
 
             # Display information specific to the simulation context.
-=======
-            if self.fps is None:
-                self.fps = self._simulation_settings['framerate']
-
->>>>>>> 6503ee9e
             if moment == 'connection':
                 text = (
                     "Simulating eyetracker:\n"
@@ -246,16 +204,6 @@
                     f" - frequency: {self.fps} Hz"
                 )
                 title = "Recording Info"
-<<<<<<< HEAD
-=======
-        else:
-            # Cache eyetracker info on first call
-            if self.fps is None:
-                self.fps = self.eyetracker.get_gaze_output_frequency()
-                self.freqs = self.eyetracker.get_all_gaze_output_frequencies()
-                self.illum = self.eyetracker.get_illumination_mode()
-                self.illums = self.eyetracker.get_all_illumination_modes()
->>>>>>> 6503ee9e
 
         # --- Handle Real Eyetracker Mode ---
         else:
@@ -293,7 +241,6 @@
 
     # --- Calibration Methods ---
 
-<<<<<<< HEAD
     def show_status(self, decision_key="space"):
         """
         Real-time visualization of participant's eye position in track box.
@@ -464,157 +411,6 @@
         -------
         bool
             True if calibration completed successfully, False otherwise.
-=======
-
-    def save_calibration(self, filename=None, use_gui=False):
-        """
-        Save calibration data to a file.
-        
-        This method saves the current calibration data of the eye tracker to
-        the specified file. The calibration data is retrieved from the eye
-        tracker using the retrieve_calibration_data() method and then written
-        to the file in binary format.
-        
-        Parameters
-        ----------
-        filename : str, optional
-            The name of the file to save the calibration data to. If not provided
-            and use_gui=False, a default name based on timestamp will be used.
-            If use_gui=True, this serves as the default filename in the dialog.
-        use_gui : bool, optional
-            If True, opens a file save dialog to select the save location.
-            Default is False.
-            
-        Returns
-        -------
-        bool
-            True if the calibration data was successfully saved, False otherwise.
-            
-        Raises
-        ------
-        RuntimeError
-            If called in simulation mode.
-        """
-        # Check if in simulation mode first
-        if self.simulate:
-            raise RuntimeError(
-                "Cannot save calibration in simulation mode. "
-                "Calibration saving requires a real Tobii eye tracker."
-            )
-        
-        try:
-            # Prepare name
-            if filename is None:   
-                calibration_name = f"{datetime.now().strftime('%Y-%m-%d_%H-%M-%S')}_calibration.dat"
-            else:
-                calibration_name = filename
-
-            # Determine the filename to save to
-            if use_gui:
-                from psychopy import gui
-                
-                # Open save dialog for calibration files
-                save_path = gui.fileSaveDlg(
-                    prompt='Save calibration data as…',
-                    allowed='*.dat',  # Common calibration file extensions
-                    initFilePath=calibration_name
-                )
-                
-                if not save_path:
-                    print("Save dialog cancelled")
-                    return False
-                    
-                calibration_name = save_path
-                print(f"Saving calibration to: {calibration_name}")
-            
-            # Retrieve calibration data from the eyetracker
-            calib_data = self.eyetracker.retrieve_calibration_data()
-            
-            # Check if calibration data is available
-            if not calib_data:
-                print("No calibration data available")
-                return False
-            
-            # Open the file in binary write mode and save the calibration data
-            with open(calibration_name, 'wb') as f:
-                f.write(calib_data)
-            
-            # Inform the user that the data has been successfully saved
-            print(f"Calibration data saved to {calibration_name}")
-            return True
-            
-        except Exception as e:
-            # Handle any exceptions that occur during the saving process
-            print(f"Error saving calibration: {e}")
-            return False
-
-
-    def load_calibration(self, filename=None, use_gui=False):
-        """
-        Load calibration data from a file.
-        
-        Parameters
-        ----------
-        filename : str, optional
-            The name of the file containing the calibration data.
-            If None and use_gui=True, will open a file dialog.
-            If None and use_gui=False, will raise an error.
-        use_gui : bool, optional
-            If True, opens a file dialog to select the calibration file.
-            Default is False.
-            
-        Returns
-        -------
-        bool
-            True if the calibration data was successfully loaded, False otherwise.
-            
-        Raises
-        ------
-        RuntimeError
-            If called in simulation mode.
-        ValueError
-            If no filename provided and use_gui=False.
-        """
-        # Check if in simulation mode first
-        if self.simulate:
-            raise RuntimeError(
-                "Cannot load calibration in simulation mode. "
-                "Calibration loading requires a real Tobii eye tracker."
-            )
-        
-        try:
-            # Determine the filename to load
-            if use_gui or filename is None:
-                from psychopy import gui
-                
-                # Open file dialog for calibration files
-                file_list = gui.fileOpenDlg(
-                    prompt='Select calibration file to load…',
-                    allowed='*.dat',  # Common calibration file extensions
-                    tryFilePath='.'  # Start in current directory
-                )
-                    
-                # Take the first selected file
-                filename = file_list[0]
-                print(f"|-- Selected calibration file: {filename} --|")
-            
-            elif filename is None:
-                raise ValueError("No filename provided and use_gui=False")
-            
-            # Load the calibration file
-            with open(filename, 'rb') as f:
-                calib_data = f.read()
-                
-            # Apply the calibration data to the eye tracker
-            self.eyetracker.apply_calibration_data(calib_data)
-            print(f"|-- Calibration loaded from {filename} --|")
-            return True
-                
-        except Exception as e:
-            print(f"Error loading calibration: {e}")
-            return False
-
->>>>>>> 6503ee9e
 
         Notes
         -----
@@ -657,7 +453,6 @@
 
         return success
 
-<<<<<<< HEAD
 
     def save_calibration(self, filename=None, use_gui=False):
         """
@@ -729,86 +524,11 @@
             if not calib_data:
                 warnings.warn("No calibration data available to save.")
                 return False
-=======
-        if self.gaze_contingent_buffer is not None:
-            self.gaze_contingent_buffer.append(
-                [gaze_data.get('left_gaze_point_on_display_area'),
-                gaze_data.get('right_gaze_point_on_display_area')]
-            )
-
-
-
-    def _adapt_gaze_data(self, df, df_ev):
-        """
-        Adapt gaze data format and convert coordinates.
-        
-        Parameters
-        ----------
-        df : pandas.DataFrame
-            DataFrame containing raw gaze data.
-            
-        Returns
-        -------
-        pandas.DataFrame
-            DataFrame with adapted gaze data, including converted coordinates
-            and renamed columns.
-        """
-        left_coords = np.array(df['left_gaze_point_on_display_area'].tolist())
-        right_coords = np.array(df['right_gaze_point_on_display_area'].tolist())
-        
-        # Convert coordinates in batch (much faster than row-by-row)
-        left_psychopy = np.array([Coords.get_psychopy_pos(self.win, coord) for coord in left_coords])
-        right_psychopy = np.array([Coords.get_psychopy_pos(self.win, coord) for coord in right_coords])
-        
-        df['Left_X'] = left_psychopy[:, 0]
-        df['Left_Y'] = left_psychopy[:, 1]
-        df['Right_X'] = right_psychopy[:, 0]
-        df['Right_Y'] = right_psychopy[:, 1]
-        
-        # Remove inital timestamp
-        if self.first_timestamp is None:
-            self.first_timestamp = df.iloc[0]['system_time_stamp']
-
-        # Convert microseconds to milliseconds (absolute timestamps)
-        df['TimeStamp'] = ((df['system_time_stamp'] - self.first_timestamp) / 1000.0).astype(int)
-
-        # Rename columns and convert validity columns to int8
-        df = df.rename(columns={
-            'left_gaze_point_validity': 'Left_Validity',
-            'left_pupil_diameter': 'Left_Pupil',
-            'left_pupil_validity': 'Left_Pupil_Validity',
-            'right_gaze_point_validity': 'Right_Validity',
-            'right_pupil_diameter': 'Right_Pupil',
-            'right_pupil_validity': 'Right_Pupil_Validity'
-        }).astype({
-            'Left_Validity': 'int8',
-            'Left_Pupil_Validity': 'int8',
-            'Right_Validity': 'int8',
-            'Right_Pupil_Validity': 'int8'
-        })
-
-        # Convert validity columns in batch
-        validity_cols = ['Left_Validity', 'Left_Pupil_Validity', 'Right_Validity', 'Right_Pupil_Validity']
-        df[validity_cols] = df[validity_cols].astype(np.int8)  # int8 is smaller and faster
-        
-        if df_ev is not None:
-            df_ev['TimeStamp'] = ((df_ev['system_time_stamp'] - self.first_timestamp) / 1000.0).astype(int)
-            df_ev = df_ev[['TimeStamp', 'label']].rename(columns={'label': 'Event'})
-
-        # Return DataFrame with selected columns
-        return (df[['TimeStamp', 'Left_X', 'Left_Y', 'Left_Validity',
-               'Left_Pupil', 'Left_Pupil_Validity',
-               'Right_X', 'Right_Y', 'Right_Validity',
-               'Right_Pupil', 'Right_Pupil_Validity', 'Events']],
-            df_ev)
-
->>>>>>> 6503ee9e
 
             # --- Write to disk ---
             with open(path, 'wb') as f:
                 f.write(calib_data)
 
-<<<<<<< HEAD
             NicePrint(f"Calibration data saved to:\n{path}", title="Calibration Saved")
             return True
 
@@ -914,106 +634,6 @@
             # Catch any other errors during file I/O or from the Tobii SDK.
             warnings.warn(f"Failed to load and apply calibration data: {e}")
             return False
-=======
-        # Start timing the save process
-        start_saving = core.getTime()
-
-        # wait 2 sample to ensure the events have their correspective sample in data
-        core.wait(2/self.fps)
-
-        # Check if there is gaze data to save
-        if not self.gaze_data:
-            print("|-- No new gaze data to save --|")
-            return
-
-        # Convert gaze data to a DataFrame and adapt its format
-        gaze_df = pd.DataFrame(list(self.gaze_data))
-        gaze_df['Events'] = pd.array([''] * len(gaze_df), dtype='string')
-
-
-        # Convert event data to a DataFrame if it exists
-        if len(self.event_data)>0:
-            events_df = pd.DataFrame(list(self.event_data))
-
-            #### Merge events with gaze data based on closest timestamp
-
-            # Find where each event is in the dataframe
-            idx = np.searchsorted(gaze_df['system_time_stamp'].values,
-                events_df['system_time_stamp'].values,
-                side='left')
-
-            # Add events
-            gaze_df.iloc[idx, gaze_df.columns.get_loc('Events')] = events_df['label'].values
-        else:
-            events_df = None
-
-        #### Adapt data formats
-        gaze_df, events_df = self._adapt_gaze_data(gaze_df, events_df)
-
-        #### Save data based on format
-        if self.file_format == 'csv':
-            self._save_csv_data(gaze_df)
-        elif self.file_format == 'hdf5':   
-            self._save_hdf5_data(gaze_df, events_df)
-                
-
-        #### Pop out the samples 
-        # Data
-        for _ in range(len(gaze_df)):
-            self.gaze_data.popleft()
-        # Event
-        if events_df is not None:
-            for _ in range(len(events_df)):
-                self.event_data.popleft()
-
-
-        #### Print time taken to save data
-        print(f"|-- Data saved in {round(core.getTime() - start_saving, 3)} seconds --|")
-
-
-    def _save_csv_data(self, gaze_df):
-        """
-        Save data in CSV format with append mode.
-        
-        Parameters
-        ----------
-        gaze_df : pandas.DataFrame
-            DataFrame containing gaze data with events merged in Events column.
-        events_df : pandas.DataFrame or None
-            DataFrame containing raw event data (not used for CSV).
-        """
-        # Check if file exists to determine if we should write header
-        write_header = not os.path.exists(self.filename)
-        
-        # Always append to file, write header only if file doesn't exist
-        gaze_df.to_csv(self.filename, index=False, mode='a', header=write_header)
-
-
-    def _save_hdf5_data(self, gaze_df, events_df):
-        """Optimized HDF5 saving without compression."""
-        with pd.HDFStore(self.filename, mode="a") as store:
-            
-            # No compression for maximum speed
-            store.append(
-                "gaze", 
-                gaze_df, 
-                format="table", 
-                append=True,
-                min_itemsize={'Events': 50},  # Pre-allocate string size
-                index=False  # Don't store row indices
-                # No complib/complevel = no compression
-            )
-            
-            if events_df is not None:
-                store.append("events", events_df, format="table", append=True, index=False)
-            
-            # Add metadata only once
-            if "gaze" in store and not hasattr(store.get_storer("gaze").attrs, "subject_id"):
-                attrs = store.get_storer("gaze").attrs
-                attrs.subject_id = getattr(self, "subject_id", "unknown")
-                attrs.screen_size = tuple(self.win.size)
-                attrs.framerate = self.fps
->>>>>>> 6503ee9e
 
     # --- Recording Methods ---
 
@@ -1037,33 +657,19 @@
         UserWarning
             If recording is already in progress.
         """
-<<<<<<< HEAD
         # --- State validation ---
         # Check current recording status and handle conflicts
         if self.recording:
-=======
-        if self.gaze_data and not self.recording:
-            self.gaze_data.clear()
-        elif self.recording:
->>>>>>> 6503ee9e
             warnings.warn(
                 "Recording is already in progress – start_recording() call ignored",
                 UserWarning
             )
             return
-<<<<<<< HEAD
         
         # --- Buffer initialization ---
         # Clear any residual data from previous sessions
         if self.gaze_data and not self.recording:
             self.gaze_data.clear()
-=======
-
-        self.experiment_clock.reset() 
-
-        # Common setup for both real and simulation modes
-        self._prepare_recording(filename)
->>>>>>> 6503ee9e
         
         # --- Timing setup ---
         # Reset experiment clock for relative timestamp calculation
@@ -1076,7 +682,6 @@
         # --- Data collection startup ---
         # Configure and start appropriate data collection method
         if self.simulate:
-<<<<<<< HEAD
             # --- Simulation mode setup ---
             # Initialize threading controls for mouse-based simulation
             self._stop_simulation = threading.Event()
@@ -1089,16 +694,6 @@
             )
             
             # Activate recording and start simulation thread
-=======
-            self._stop_simulation = threading.Event()
-
-            # Use the flexible simulation loop for gaze data
-            self._simulation_thread = threading.Thread(
-                target=self._simulate_data_loop, 
-                args=('gaze',),  # Pass 'gaze' as data type
-                daemon=True
-            )
->>>>>>> 6503ee9e
             self.recording = True
             self._simulation_thread.start()
             
@@ -1115,7 +710,6 @@
             core.wait(1)
             self.recording = True
 
-<<<<<<< HEAD
     def stop_recording(self):
         """
         Stop gaze data recording and finalize session.
@@ -1123,64 +717,16 @@
         Performs complete shutdown: stops data collection, cleans up resources,
         saves all buffered data, and reports session summary. Handles both
         simulation and real eye tracker modes appropriately.
-=======
-
-
-    def stop_recording(self):
-        """
-        Stop recording gaze data and save all collected data to file.
-        
-        This method performs a complete shutdown of the recording session:
-        1. Sets recording flag to False to stop data collection
-        2. Cleans up simulation threads (simulation mode) or unsubscribes from 
-        Tobii data streams (real eyetracker mode)
-        3. Saves all buffered gaze and event data to the specified file
-        4. Displays a summary of the recording session including duration 
-        and file location
-        
-        The method will issue a warning if called when recording is not active.
->>>>>>> 6503ee9e
         
         Warns
         -----
         UserWarning
-<<<<<<< HEAD
             If recording is not currently active.
             
         Notes
         -----
         All pending data in buffers is automatically saved before completion.
         Recording duration is measured from start_recording() call.
-=======
-            If recording is not currently active when this method is called.
-        
-        Notes
-        -----
-        - In simulation mode: Stops the simulation thread and cleans up resources
-        - In real mode: Unsubscribes from Tobii gaze data stream
-        - All pending data in buffers (gaze_data and event_data) is automatically
-        saved before the method completes
-        - Recording duration is measured using the experiment clock from when
-        start_recording() was called
-        
-        Examples
-        --------
-        tracker = ETracker(win)
-        tracker.start_recording("experiment_data.h5")
-        # ... run experiment ...
-        tracker.stop_recording()
-        # Output: Data collection lasted approximately 45.23 seconds
-        #         Data has been saved to experiment_data.h5
-        
-        tracker.stop_recording()  # Called again
-        # Warning: Recording is not currently active - stop_recording() call ignored
-        
-        See Also
-        --------
-        start_recording : Start recording gaze data
-        save_data : Save current buffer contents without stopping recording
-        record_event : Record timestamped events during recording
->>>>>>> 6503ee9e
         """
         # --- State validation ---
         # Ensure recording is actually active before attempting to stop
@@ -1216,12 +762,8 @@
         # Save all remaining buffered data to file
         self.save_data()
         
-<<<<<<< HEAD
         # --- Session summary ---
         # Calculate total recording duration and display results
-=======
-        # Get recording duration and format nicely
->>>>>>> 6503ee9e
         duration_seconds = self.experiment_clock.getTime()
         
         NicePrint(
@@ -1229,10 +771,6 @@
             f'Data has been saved to {self.filename}',
             title="Recording Complete"
         )
-<<<<<<< HEAD
-=======
-
->>>>>>> 6503ee9e
 
     def record_event(self, label):
         """
@@ -1269,7 +807,6 @@
         # --- Timestamp generation ---
         # Use appropriate timing source based on recording mode
         if self.simulate:
-<<<<<<< HEAD
             # --- Simulation timing ---
             # Use experiment clock for consistency with simulated gaze data
             timestamp = self.experiment_clock.getTime() * 1_000_000  # Convert to microseconds
@@ -1284,15 +821,6 @@
             'system_time_stamp': timestamp,
             'label': label
         })
-=======
-            # Use simulation timestamp (milliseconds, consistent with _simulate_gaze_data)
-            self.event_data.append({'system_time_stamp': self.experiment_clock.getTime() * 1_000_000, 'label': label})
-        else:
-            # Use eyetracker timestamp (microseconds from Tobii SDK)
-            self.event_data.append({'system_time_stamp': tr.get_system_time_stamp(), 'label': label})
-
-
->>>>>>> 6503ee9e
 
     def save_data(self):
         """
@@ -1361,7 +889,6 @@
         save_duration = round(core.getTime() - start_saving, 3)
         print(f"|-- Data saved in {save_duration} seconds --|")
 
-<<<<<<< HEAD
     # --- Real-time Methods ---
 
     def gaze_contingent(self, N=5):
@@ -1398,14 +925,6 @@
         # --- Buffer initialization ---
         # Store coordinate pairs [left_gaze, right_gaze] for averaging
         self.gaze_contingent_buffer = deque(maxlen=N)
-=======
-
-
-    def _prepare_recording(self, filename=None):
-        """
-        Prepare recording by setting filename and format, using PyTables to create
-        empty HDF5 tables without dummy data.
->>>>>>> 6503ee9e
 
     def get_average_gaze(self, fallback_offscreen=True):
         """
@@ -1417,7 +936,6 @@
         
         Parameters
         ----------
-<<<<<<< HEAD
         fallback_offscreen : bool, optional
             Return offscreen position if no valid data available.
             Default True (returns position far outside screen bounds).
@@ -1458,11 +976,6 @@
             # --- Average computation ---
             # Compute mean of valid coordinate pairs, handling NaN values
             return np.nanmean(valid_points, axis=0)
-=======
-        filename : str, optional
-            The name of the file to save the gaze data. Can include extension (.csv, .hdf5, .h5).
-            If not provided, a default name based on the current datetime will be used.
->>>>>>> 6503ee9e
 
     # --- Private Data Processing Methods ---
 
@@ -1484,7 +997,6 @@
         Raises
         ------
         ValueError
-<<<<<<< HEAD
             If file extension is not supported (.csv, .h5, .hdf5 only).
         FileExistsError
             If target file already exists (prevents accidental overwriting).
@@ -1570,81 +1082,6 @@
         else:  # self.file_format == 'csv'
             # --- CSV header creation ---
             # Create empty CSV file with proper column structure
-=======
-            If the provided file extension is not supported.
-        FileExistsError
-            If the specified file already exists.
-        """
-        # Determine filename and format
-        if filename is None:
-            from datetime import datetime
-
-            self.filename   = f"{datetime.now().strftime('%Y-%m-%d_%H-%M-%S')}.h5"
-            self.file_format = 'hdf5'
-        else:
-            base, ext = os.path.splitext(filename)
-            if not ext:
-                ext = '.h5'
-                filename = base + ext
-            if ext.lower() in ('.h5', '.hdf5'):
-                self.file_format = 'hdf5'
-                self.filename   = filename
-            elif ext.lower() == '.csv':
-                self.file_format = 'csv'
-                self.filename   = filename
-            else:
-                raise ValueError(f"Unsupported extension {ext}. Use .csv, .h5, or .hdf5")
-
-        # Prevent overwriting
-        if os.path.exists(self.filename):
-            raise FileExistsError(f"File '{self.filename}' already exists.")
-
-        # Create file structure
-        if self.file_format == 'hdf5':
-                    # Define PyTables table descriptions inside the function
-            class GazeDesc(tables.IsDescription):
-                TimeStamp            = tables.Int64Col()
-                Left_X               = tables.Float64Col()
-                Left_Y               = tables.Float64Col()
-                Left_Validity        = tables.Int8Col()
-                Left_Pupil           = tables.Float64Col()
-                Left_Pupil_Validity  = tables.Int8Col()
-                Right_X              = tables.Float64Col()
-                Right_Y              = tables.Float64Col()
-                Right_Validity       = tables.Int8Col()
-                Right_Pupil          = tables.Float64Col()
-                Right_Pupil_Validity = tables.Int8Col()
-                Events               = tables.StringCol(50)
-
-            class EventDesc(tables.IsDescription):
-                system_time_stamp    = tables.Int64Col()
-                label                = tables.StringCol(50)     
-
-
-            with tables.open_file(self.filename, mode='w') as h5file:
-                grp = h5file.create_group('/', 'data', 'Recording data')
-                gaze_tbl = h5file.create_table(
-                    where=grp,
-                    name='gaze',
-                    description=GazeDesc,
-                    title='Gaze Data',
-                    filters=tables.Filters(complevel=5, complib='blosc')
-                )
-                events_tbl = h5file.create_table(
-                    where=grp,
-                    name='events',
-                    description=EventDesc,
-                    title='Events',
-                    filters=tables.Filters(complevel=5, complib='blosc')
-                )
-                # Attach metadata to gaze table
-                gaze_tbl.attrs.subject_id  = getattr(self, 'subject_id', 'unknown')
-                gaze_tbl.attrs.screen_size = tuple(self.win.size)
-                gaze_tbl.attrs.framerate   = self.fps or self._simulation_settings.get('framerate')
-                gaze_tbl.attrs.notes       = "Pre-created structure for optimal performance"
-
-        else:  # CSV fallback
->>>>>>> 6503ee9e
             cols = [
                 'TimeStamp', 'Left_X', 'Left_Y', 'Left_Validity',
                 'Left_Pupil', 'Left_Pupil_Validity',
@@ -1652,7 +1089,6 @@
                 'Right_Pupil', 'Right_Pupil_Validity', 'Events'
             ]
             pd.DataFrame(columns=cols).to_csv(self.filename, index=False)
-<<<<<<< HEAD
         
         # --- Setup confirmation ---
         # Display recording configuration to user
@@ -1677,85 +1113,6 @@
         tuple of pandas.DataFrame
             (adapted_gaze_df, adapted_events_df) with converted coordinates,
             relative timestamps, and optimized data types.
-=======
-
-        # Notify readiness
-        self.get_info(moment="recording")
-
-
-
-
-    def calibrate(self,
-                    calibration_points,
-                    infant_stims,
-                    shuffle=True,
-                    audio=None,
-                    anim_type='zoom',
-                    save_calib=False,
-                    num_samples=5):
-        """
-        Run calibration procedure.
-        
-        Automatically selects between Tobii calibration (real mode) and 
-        mouse-based calibration (simulation mode).
-        
-        Parameters
-        ----------
-        calibration_points : list of (float, float)
-            PsychoPy-normalized (x, y) coordinates for calibration targets.
-        infant_stims : list of str
-            List of image file paths for calibration stimuli.
-        shuffle : bool, optional
-            Whether to shuffle stimuli order. Default is True.
-        audio : psychopy.sound.Sound, optional
-            Audio object to play during calibration. Default is None.
-        focus_time : float, optional
-            Time to wait before collecting data. Default is 0.5s
-        anim_type : str, optional
-            Type of animation to use. Options are 'zoom' or 'trill'. Default is 'zoom'.
-        save_calib : bool, optional
-            Whether to save calibration data. Default is False
-        num_samples : int, optional
-            Number of samples to collect per point (simulation mode only). Default is 5.
-
-        Returns
-        -------
-        bool
-            True if calibration successful, False otherwise
-        """
-        if self.simulate:
-            
-            session = MouseCalibrationSession(
-                win=self.win,
-                infant_stims=infant_stims,
-                mouse=self.mouse,
-                shuffle=shuffle,
-                audio=audio,
-                anim_type=anim_type
-            )
-            
-            success = session.run(calibration_points, num_samples=num_samples)
-
-            
-            return success
-        
-        else:
-            
-            session = TobiiCalibrationSession(
-                win=self.win,
-                calibration_api=self.calibration,
-                infant_stims=infant_stims,
-                shuffle=shuffle,
-                audio=audio,
-                anim_type=anim_type
-            )
-            
-            return session.run(calibration_points, save_calib=save_calib)
-
-
-
-    def show_status(self, decision_key="space"):
->>>>>>> 6503ee9e
         """
         # --- Coordinate conversion ---
         # Extract coordinate arrays for batch processing (faster than row-by-row)
@@ -1821,7 +1178,6 @@
         events_df : pandas.DataFrame or None
             DataFrame containing raw event data (not used for CSV).
         """
-<<<<<<< HEAD
         # Check if file exists to determine if we should write header
         write_header = not os.path.exists(self.filename)
         
@@ -1882,171 +1238,22 @@
                     gaze_data.get('left_gaze_point_on_display_area'),
                     gaze_data.get('right_gaze_point_on_display_area')
                 ])
-=======
-        # Create visual elements
-        # Background rectangle
-        bgrect = visual.Rect(self.win, pos=(0, 0.4), width=0.25, height=0.2,
-                            lineColor="white", fillColor="black", units="height")
-
-        # Left eye circle
-        leye = visual.Circle(self.win, size=0.02, units="height",
-                            lineColor=None, fillColor="green")
-
-        # Right eye circle
-        reye = visual.Circle(self.win, size=0.02, units="height", 
-                            lineColor=None, fillColor="red")
-
-        # Z-position bar
-        zbar = visual.Rect(self.win, pos=(0, 0.28), width=0.25, height=0.03,
-                        lineColor="green", fillColor="green", units="height")
-
-        # Z-position center line
-        zc = visual.Rect(self.win, pos=(0, 0.28), width=0.01, height=0.03,
-                        lineColor="white", fillColor="white", units="height")
-
-        # Z-position indicator
-        zpos = visual.Rect(self.win, pos=(0, 0.28), width=0.005, height=0.03,
-                        lineColor="black", fillColor="black", units="height")
-
-        # Check that the eye tracker is present or we're in simulation mode
-        if not self.simulate and self.eyetracker is None:
-            raise ValueError("Eyetracker not found")
-
-        # Initialize simulation Z-position if in simulation mode
-        if self.simulate:
-            self.sim_z_position = 0.6  # Start at optimal distance
-            print("Simulation mode: Use scroll wheel to adjust Z-position (distance from screen)")
-            
-            # Start continuous simulation loop for user position data
-            self._stop_simulation = threading.Event()
-            self._simulation_thread = threading.Thread(
-                target=self._simulate_data_loop, 
-                args=('user_position',),
-                daemon=True
-            )
-            self.recording = True  # Required for simulation loop to run
-            self._simulation_thread.start()
-
-        # Subscribe to user position guide events (real eyetracker only)
-        if not self.simulate:
-            self.eyetracker.subscribe_to(tr.EYETRACKER_USER_POSITION_GUIDE,
-                                        self._on_gaze_data,
-                                        as_dictionary=True)
-
-        # Wait for 1 second to allow the eye tracker to settle
-        core.wait(1)
-
-        # Flag to indicate whether to show the status visualization
-        b_show_status = True
-
-        # Loop until the user presses the exit key
-        while b_show_status:
-            # Draw the background rectangle
-            bgrect.draw()
-
-            # Draw the z-position bar and center line
-            zbar.draw()
-            zc.draw()
-
-            if self.simulate:
-                # Get the latest simulated data from buffer (generated by loop)
-                if self.gaze_data:
-                    gaze_data = self.gaze_data[-1]
-                else:
-                    gaze_data = None
-            else:
-                # Get the latest gaze data from real eyetracker
-                if self.gaze_data:
-                    gaze_data = self.gaze_data[-1]
-                else:
-                    gaze_data = None
-
-            if gaze_data:
-                lv = gaze_data["left_user_position_validity"]
-                rv = gaze_data["right_user_position_validity"]
-                lx, ly, lz = gaze_data["left_user_position"]
-                rx, ry, rz = gaze_data["right_user_position"]
-
-                # Update the left eye position
-                if lv:
-                    # Convert TBCS coordinates to PsychoPy coordinates
-                    lx_conv, ly_conv = Coords.get_psychopy_pos_from_trackbox(self.win, [lx, ly], "height")
-                    leye.setPos((round(lx_conv * 0.25, 4), round(ly_conv * 0.2 + 0.4, 4)))
-                    leye.draw()
-
-                # Update the right eye position
-                if rv:
-                    # Convert TBCS coordinates to PsychoPy coordinates
-                    rx_conv, ry_conv = Coords.get_psychopy_pos_from_trackbox(self.win, [rx, ry], "height")
-                    reye.setPos((round(rx_conv * 0.25, 4), round(ry_conv * 0.2 + 0.4, 4)))
-                    reye.draw()
-
-                # Update the z-position indicator
-                if lv or rv:
-                    # Calculate the z-position as a weighted average of left and right eye z-positions
-                    zpos.setPos((
-                        round((((lz * int(lv) + rz * int(rv)) /
-                                (int(lv) + int(rv))) - 0.5) * 0.125, 4),
-                        0.28,
-                    ))
-                    zpos.draw()
-
-            # Check for the exit key
-            for key in event.getKeys():
-                if key == decision_key:
-                    b_show_status = False
-                    break
-
-            # Update the display
-            self.win.flip()
-
-        # Clean the display
-        self.win.flip()
-
-        # Stop simulation loop and unsubscribe from events
-        if self.simulate:
-            # Stop the simulation loop
-            self.recording = False
-            self._stop_simulation.set()
-            if self._simulation_thread.is_alive():
-                self._simulation_thread.join(timeout=1.0)
-        else:
-            # Unsubscribe from user position guide events
-            self.eyetracker.unsubscribe_from(tr.EYETRACKER_USER_POSITION_GUIDE,
-                                            self._on_gaze_data)
-
-        core.wait(0.5)
->>>>>>> 6503ee9e
 
     # --- Private Simulation Methods ---
 
     def _simulate_data_loop(self, data_type='gaze'):
         """
-<<<<<<< HEAD
         Flexible simulation loop for different data types.
         
         Runs continuously in separate thread, generating either gaze data
         or user position data at fixed framerate. Stops when recording
         flag is cleared or stop event is set.
-=======
-        Simulate eye tracking data using mouse position at a fixed framerate.
-
-        This method simulates either gaze data or user position data based on the
-        data_type parameter. It uses time.sleep() to control the simulation rate and
-        stops when either the recording is stopped or an exception occurs.
->>>>>>> 6503ee9e
         
         Parameters
         ----------
         data_type : str
-<<<<<<< HEAD
             Type of data to simulate: 'gaze' (for recording) or 
             'user_position' (for show_status).
-=======
-            Type of data to simulate. Options are:
-            - 'gaze': Simulate gaze data (for recording)
-            - 'user_position': Simulate user position guide data (for show_status)
->>>>>>> 6503ee9e
         """
         # --- Timing setup ---
         interval = 1.0 / self._simulation_settings['framerate']
@@ -2054,11 +1261,7 @@
         try:
             # --- Main simulation loop ---
             while self.recording and not self._stop_simulation.is_set():
-<<<<<<< HEAD
                 # --- Data generation dispatch ---
-=======
-                # Call the appropriate simulation method based on data type
->>>>>>> 6503ee9e
                 if data_type == 'gaze':
                     self._simulate_gaze_data()
                 elif data_type == 'user_position':
@@ -2066,11 +1269,7 @@
                 else:
                     raise ValueError(f"Unknown data_type: {data_type}")
                 
-<<<<<<< HEAD
                 # --- Frame rate control ---
-=======
-                # Sleep for the specified interval
->>>>>>> 6503ee9e
                 time.sleep(interval)
                 
         except Exception as e:
@@ -2094,21 +1293,12 @@
             tobii_pos = Coords.get_tobii_pos(self.win, pos)
             tbcs_z = getattr(self, 'sim_z_position', 0.6)
             
-<<<<<<< HEAD
             # --- Timestamp generation ---
             # Use experiment clock for consistency with record_event()
             timestamp = self.experiment_clock.getTime() * 1_000_000  # Convert to microseconds
-=======
-            # Use the interactive Z position if available, otherwise default
-            tbcs_z = getattr(self, 'sim_z_position', 0.6)
-            
-            # Get the current timestamp in milliseconds since the Unix epoch
-            timestamp = time.time() * 1_000_000  
->>>>>>> 6503ee9e
             
             # --- Gaze data structure creation ---
             gaze_data = {
-<<<<<<< HEAD
                 'system_time_stamp': timestamp,
                 'left_gaze_point_on_display_area': tobii_pos,
                 'right_gaze_point_on_display_area': tobii_pos,
@@ -2122,21 +1312,6 @@
                 'right_user_position': (tobii_pos[0], tobii_pos[1], tbcs_z),
                 'left_user_position_validity': 1,
                 'right_user_position_validity': 1
-=======
-                'system_time_stamp': timestamp,  # milliseconds since Unix epoch
-                'left_gaze_point_on_display_area': tobii_pos,  # Tobii ADCS coordinates
-                'right_gaze_point_on_display_area': tobii_pos,  # Tobii ADCS coordinates
-                'left_gaze_point_validity': 1,  # 0 or 1 indicating validity
-                'right_gaze_point_validity': 1,  # 0 or 1 indicating validity
-                'left_pupil_diameter': 3.0,  # mm
-                'right_pupil_diameter': 3.0,  # mm
-                'left_pupil_validity': 1,  # 0 or 1 indicating validity
-                'right_pupil_validity': 1,  # 0 or 1 indicating validity
-                'left_user_position': (tobii_pos[0], tobii_pos[1], tbcs_z),  # Use same pos as gaze
-                'right_user_position': (tobii_pos[0], tobii_pos[1], tbcs_z),  # Use same pos as gaze
-                'left_user_position_validity': 1,  # 0 or 1 indicating validity
-                'right_user_position_validity': 1  # 0 or 1 indicating validity
->>>>>>> 6503ee9e
             }
             
             # --- Data storage ---
@@ -2145,7 +1320,6 @@
         except Exception as e:
             print(f"Simulated gaze error: {e}")
 
-<<<<<<< HEAD
     def _simulate_user_position_guide(self):
         """
         Generate user position data for track box visualization.
@@ -2189,143 +1363,6 @@
             
         except Exception as e:
             print(f"Simulated user position error: {e}")
-=======
-
-    def _simulate_user_position_guide(self):
-        """
-        Simulate user position guide data using current mouse position.
-    
-        This method creates simulated user position data that mimics what the
-        Tobii EYETRACKER_USER_POSITION_GUIDE would provide. It uses the mouse
-        position to simulate where the user's eyes would be positioned in the
-        track box coordinate system (TBCS). The Z-position can be controlled
-        with the scroll wheel.
-    
-        The data is appended to the gaze_data buffer, similar to _simulate_gaze_data().
-        """
-        try:
-            # Handle scroll wheel for Z-position control
-            scroll = self.mouse.getWheelRel()
-            if scroll[1] != 0:  # Vertical scroll
-                # Adjust Z-position based on scroll direction
-                current_z = getattr(self, 'sim_z_position', 0.6)
-                self.sim_z_position = current_z + scroll[1] * 0.05  # 0.05 units per scroll step
-                # Clamp Z-position to reasonable range (0.2 to 1.0)
-                self.sim_z_position = max(0.2, min(1.0, self.sim_z_position))
-        
-            # Get the current mouse position in PsychoPy coordinates
-            pos = self.mouse.getPos()
-        
-            # Convert the mouse position to Tobii coordinates (ADCS)
-            # We'll use this as TBCS coordinates for simulation purposes
-            center_tobii_pos = Coords.get_tobii_pos(self.win, pos)
-        
-            # Add realistic eye separation (typical interpupillary distance ~6-7cm)
-            # At 65cm distance, this translates to roughly 0.03-0.04 in TBCS coordinates
-            eye_offset = 0.035  # Horizontal offset between eyes
-            
-            left_tobii_pos = (center_tobii_pos[0] - eye_offset, center_tobii_pos[1])
-            right_tobii_pos = (center_tobii_pos[0] + eye_offset, center_tobii_pos[1])
-        
-            # Use the interactive Z position controlled by scroll wheel
-            tbcs_z = getattr(self, 'sim_z_position', 0.6)
-        
-            # Get current timestamp (consistent with _simulate_gaze_data)
-            timestamp = time.time() * 1_000_000
-        
-            # Create simulated user position guide data with separated eyes
-            gaze_data = {
-                'system_time_stamp': timestamp,
-                'left_user_position': (left_tobii_pos[0], left_tobii_pos[1], tbcs_z),
-                'right_user_position': (right_tobii_pos[0], right_tobii_pos[1], tbcs_z),
-                'left_user_position_validity': 1,
-                'right_user_position_validity': 1
-            }
-        
-            # Append the sample data to the buffer
-            self.gaze_data.append(gaze_data)
-        
-        except Exception as e:
-            print(f"Simulated user position error: {e}")
-
-
-    def gaze_contingent(self, N=5):
-        """
-        Initialize a rolling buffer to store recent gaze positions.
-
-        This method sets up a deque (double-ended queue) to hold the last N gaze samples
-        from both eyes, meaning the buffer can hold up to 2*N samples total. This is useful
-        for real-time gaze contingent logic where you want to compute smooth gaze estimates
-        from recent samples.
-
-        Parameters
-        ----------
-        N : int
-            The number of recent gaze samples (pairs of left/right eye data) to buffer.
-
-        Raises
-        ------
-        TypeError
-            If N is not an integer.
-        """
-        if not isinstance(N, int):
-            raise TypeError(
-                "\n[ERROR] Invalid value for `N` in gaze_contingent().\n"
-                "`N` must be an integer, representing the number of recent gaze samples to buffer.\n"
-                f"Received type: {type(N).__name__} (value: {N})\n"
-            )
-        # Store up to N samples, each consisting of two [x, y] points (left and right eye)
-        self.gaze_contingent_buffer = deque(maxlen=N )
-
-
-
-    def get_average_gaze(self, fallback_offscreen=True):
-        """
-        Compute the average gaze position from the most recent gaze samples.
-
-        This method averages valid Tobii ADCS coordinates from the rolling gaze buffer
-        initialized via `gaze_contingent()`. If no valid data is available, it can return
-        a fallback offscreen value to help avoid crashes or unwanted triggers in the experiment.
-
-        Parameters
-        ----------
-        fallback_offscreen : bool, optional
-            Whether to return an offscreen position (win.size * 2) if no valid gaze
-            data is found. Default is True.
-
-        Returns
-        -------
-        avg_psychopy_pos : tuple or None
-            The average gaze position as a 2D coordinate in Tobii ADCS units,
-            or offscreen position (tuple) / None if no data is available.
-
-        Raises
-        ------
-        Warning
-            If `gaze_contingent()` was not run before this function.
-        """
-        if self.gaze_contingent_buffer is None:
-            raise RuntimeError(
-                "\n[ERROR] Gaze buffer not initialized.\n"
-                "You must call `gaze_contingent(N)` before using `get_average_gaze()`.\n"
-                "This sets up the internal buffer for collecting recent gaze data.\n"
-            )
-
-        # Keep only [x, y] gaze points; skip empty or malformed entries
-        valid_points = [p for p in self.gaze_contingent_buffer if len(p) == 2]
-
-        if not valid_points:
-            # Return a dummy position far outside the screen if nothing valid is available
-            avg_psychopy_pos = self.win.size * 2 if fallback_offscreen else None
-        else:
-            # Compute average of valid [x, y] points
-            avg_psychopy_pos = np.nanmean(valid_points, axis=0)
-
-        return avg_psychopy_pos
-
-
-
->>>>>>> 6503ee9e
 
 
 # Example usage:
